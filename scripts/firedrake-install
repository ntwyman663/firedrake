--- conflicted
+++ resolved
@@ -1058,12 +1058,10 @@
 your own SLEPc version, you must also build your own PETSc and run
 with --honour-petsc-dir.""")
 
-<<<<<<< HEAD
 if platform.uname()[0] == "Darwin" and args.opencascade:
     quit("""Sorry, automatically installing opencascade on OSX hasn't been
 implemented yet. (It's not a supported package in brew.)
 Please contact us to get this working.""")
-=======
 
 if mode == "install" and args.show_petsc_configure_options and not args.honour_petsc_dir:
     log.info("*********************************************")
@@ -1082,7 +1080,6 @@
     log.info("To upgrade firedrake, run firedrake-update")
     sys.exit(0)
 
->>>>>>> 02164845
 
 log.debug("*** Current environment (output of 'env') ***")
 log.debug(check_output(["env"]))
