--- conflicted
+++ resolved
@@ -187,12 +187,8 @@
         incl = PreprocessNode('#include "firedrake_geometry.h"\n')
         inc = [path.dirname(__file__)]
         try:
-<<<<<<< HEAD
             form = self._real_mangle(form)
-            ffc_tree = ffc_compile_form(form, prefix=name, parameters=parameters["form_compiler"])
-=======
             ffc_tree = ffc_compile_form(form, prefix=name, parameters=parameters)
->>>>>>> 8b31cb4d
             kernels = []
             # need compute_form_data here to get preproc form integrals
             fd = compute_form_data(form)
